--- conflicted
+++ resolved
@@ -71,7 +71,6 @@
       - name: Run tests
         run: make test
 
-<<<<<<< HEAD
   # tests_win:
   #   needs: linter
   #   strategy:
@@ -90,25 +89,4 @@
   #     - name: Install project
   #       run: pip install -e .[test]
   #     - name: run tests
-  #       run: pytest -s -vvvv -l --tb=long tests
-=======
-  tests_win:
-    needs: linter
-    strategy:
-      fail-fast: false
-      matrix:
-        python-version: ['3.10']
-        os: [windows-latest]
-    runs-on: ${{ matrix.os }}
-    steps:
-      - uses: actions/checkout@v3
-      - uses: actions/setup-python@v4
-        with:
-          python-version: ${{ matrix.python-version }}
-      - name: Install Pip
-        run: pip install --user --upgrade pip
-      - name: Install project
-        run: pip install -e .[test]
-      - name: run tests
-        run: pytest -s -vvvv -l --tb=long tests
->>>>>>> 4bb56a66
+  #       run: pytest -s -vvvv -l --tb=long tests